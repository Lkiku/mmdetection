--- conflicted
+++ resolved
@@ -1,4 +1,5 @@
 from .base import BaseDetector
+from .single_stage import SingleStageDetector
 from .two_stage import TwoStageDetector
 from .rpn import RPN
 from .fast_rcnn import FastRCNN
@@ -6,11 +7,7 @@
 from .mask_rcnn import MaskRCNN
 from .retina_net import RetinaNet
 
-<<<<<<< HEAD
-__all__ = ['BaseDetector', 'RPN', 'FasterRCNN', 'MaskRCNN', 'RetinaNet']
-=======
 __all__ = [
-    'BaseDetector', 'TwoStageDetector', 'RPN', 'FastRCNN', 'FasterRCNN',
-    'MaskRCNN'
-]
->>>>>>> a6adf8f0
+    'BaseDetector', 'SingleStageDetector', 'TwoStageDetector', 'RPN',
+    'FastRCNN', 'FasterRCNN', 'MaskRCNN', 'RetinaNet'
+]